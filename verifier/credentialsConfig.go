package verifier

import (
	"context"
	"fmt"
	"github.com/fiware/VCVerifier/tir"
	"github.com/procyon-projects/chrono"
	"net/url"
	"time"

	"github.com/fiware/VCVerifier/common"
	"github.com/fiware/VCVerifier/config"
	"github.com/fiware/VCVerifier/logging"
	"github.com/patrickmn/go-cache"
	"golang.org/x/exp/maps"
)

<<<<<<< HEAD
const CACHE_EXPIRY = 60

=======
>>>>>>> 654bc79a
/**
* Provides information about credentialTypes associated with services and there trust anchors.
 */
type CredentialsConfig interface {
	// should return the list of credentialtypes to be requested via the scope parameter
	GetScope(serviceIdentifier string) (credentialTypes []string, err error)
	// get (EBSI TrustedIssuersRegistry compliant) endpoints for the given service/credential combination, to check its issued by a trusted participant.
	GetTrustedParticipantLists(serviceIdentifier string, scope string, credentialType string) (trustedIssuersRegistryUrl []string, err error)
	// get (EBSI TrustedIssuersRegistry compliant) endpoints for the given service/credential combination, to check that credentials are issued by trusted issuers
	// and that the issuer has permission to issue such claims.
	GetTrustedIssuersLists(serviceIdentifier string, scope string, credentialType string) (trustedIssuersRegistryUrl []string, err error)
	// The credential types that are required for the given service and scope
	RequiredCredentialTypes(serviceIdentifier string, scope string) (credentialTypes []string, err error)
}

type ServiceBackedCredentialsConfig struct {
	initialConfig *config.ConfigRepo
	configClient  *config.ConfigClient
}

func InitServiceBackedCredentialsConfig(repoConfig *config.ConfigRepo) (credentialsConfig CredentialsConfig, err error) {
	var configClient config.ConfigClient
	if repoConfig.ConfigEndpoint == "" {
		logging.Log().Warn("No endpoint for the configuration service is configured. Only static configuration will be provided.")
	} else {

		_, err = url.Parse(repoConfig.ConfigEndpoint)
		if err != nil {
			logging.Log().Errorf("The service endpoint %s is not a valid url. Err: %v", repoConfig.ConfigEndpoint, err)
			return
		}
		configClient, err = config.NewCCSHttpClient(repoConfig.ConfigEndpoint)
		if err != nil {
			logging.Log().Warnf("Was not able to instantiate the config client.")
		}
	}

	scb := ServiceBackedCredentialsConfig{configClient: &configClient, initialConfig: repoConfig}

	err = scb.fillStaticValues()
	if err != nil {
		return nil, err
	}

	if repoConfig.ConfigEndpoint != "" {
<<<<<<< HEAD
		chrono.NewDefaultTaskScheduler().ScheduleAtFixedRate(scb.fillCache, time.Duration(repoConfig.UpdateInterval)*time.Second)
=======
		_, err := chrono.NewDefaultTaskScheduler().ScheduleAtFixedRate(scb.fillCache, time.Duration(30)*time.Second)
		if err != nil {
			logging.Log().Errorf("failed scheduling task: %v", err)
			return nil, err
		}
>>>>>>> 654bc79a
	}

	return scb, err
}

func (cc ServiceBackedCredentialsConfig) fillStaticValues() error {
	for _, configuredService := range cc.initialConfig.Services {
		logging.Log().Debugf("Add to service cache: %s", configuredService.Id)
		err := common.GlobalCache.ServiceCache.Add(configuredService.Id, configuredService, cache.DefaultExpiration)
		if err != nil {
			logging.Log().Errorf("failed caching configured service %s in fillStaticValues(): %v", configuredService.Id, err)
			return err
		}
	}
	return nil
}

func (cc ServiceBackedCredentialsConfig) fillCache(context.Context) {
	configClient := *(cc.configClient)
	services, err := configClient.GetServices()
	if err != nil {
		logging.Log().Warnf("Was not able to update the credentials config from the external service. Will try again. Err: %v.", err)
		return
	}
	for _, configuredService := range services {
		err := common.GlobalCache.ServiceCache.Add(configuredService.Id, configuredService, cache.DefaultExpiration)
		if err != nil {
			logging.Log().Errorf("failed caching configured service in fillCache(): %v", err)
		}

		var tirEndpoints []string

		for serviceScope, credentials := range configuredService.ServiceScopes {
			for _, credential := range credentials {
				serviceIssuersLists, err := cc.GetTrustedIssuersLists(configuredService.Id, serviceScope, credential.Type)
				if err != nil {
					logging.Log().Errorf("failed caching issuers lists in fillCache(): %v", err)
				} else {
					tirEndpoints = append(tirEndpoints, serviceIssuersLists...)
				}
			}
		}
		err = common.GlobalCache.TirEndpoints.Add(tir.TirEndpointsCache, tirEndpoints, cache.NoExpiration)
		if err != nil {
			logging.Log().Errorf("failed caching issuers lists in fillCache(): %v", err)
		}
	}

}

func (cc ServiceBackedCredentialsConfig) RequiredCredentialTypes(serviceIdentifier string, scope string) (credentialTypes []string, err error) {
	cacheEntry, hit := common.GlobalCache.ServiceCache.Get(serviceIdentifier)
	if hit {
		logging.Log().Debugf("Found service for %s", serviceIdentifier)
		configuredService := cacheEntry.(config.ConfiguredService)
		return configuredService.GetRequiredCredentialTypes(scope), nil
	}
	logging.Log().Errorf("No service entry for %s", serviceIdentifier)
	return []string{}, fmt.Errorf("no service %s configured", serviceIdentifier)
}

// FIXME shall we return all scopes or just the default one?
func (cc ServiceBackedCredentialsConfig) GetScope(serviceIdentifier string) (credentialTypes []string, err error) {
	cacheEntry, hit := common.GlobalCache.ServiceCache.Get(serviceIdentifier)
	if hit {
		logging.Log().Debugf("Found scope for %s", serviceIdentifier)
		configuredService := cacheEntry.(config.ConfiguredService)
		return maps.Keys(configuredService.ServiceScopes), nil
	}
	logging.Log().Debugf("No scope entry for %s", serviceIdentifier)
	return []string{}, nil
}

func (cc ServiceBackedCredentialsConfig) GetTrustedParticipantLists(serviceIdentifier string, scope string, credentialType string) (trustedIssuersRegistryUrl []string, err error) {
	logging.Log().Debugf("Get participants list for %s - %s - %s.", serviceIdentifier, scope, credentialType)
	cacheEntry, hit := common.GlobalCache.ServiceCache.Get(serviceIdentifier)
	if hit {
		credential, ok := cacheEntry.(config.ConfiguredService).GetCredential(scope, credentialType)
		if ok {
			logging.Log().Debugf("Found trusted participants %s for %s - %s", credential.TrustedParticipantsLists, serviceIdentifier, credentialType)
			return credential.TrustedParticipantsLists, nil
		}
	}
	logging.Log().Debugf("No trusted participants for %s - %s", serviceIdentifier, credentialType)
	return []string{}, nil
}

func (cc ServiceBackedCredentialsConfig) GetTrustedIssuersLists(serviceIdentifier string, scope string, credentialType string) (trustedIssuersRegistryUrl []string, err error) {
	logging.Log().Debugf("Get issuers list for %s - %s - %s.", serviceIdentifier, scope, credentialType)
	cacheEntry, hit := common.GlobalCache.ServiceCache.Get(serviceIdentifier)
	if hit {
		credential, ok := cacheEntry.(config.ConfiguredService).GetCredential(scope, credentialType)
		if ok {
			logging.Log().Debugf("Found trusted issuers for %s for %s - %s", credential.TrustedIssuersLists, serviceIdentifier, credentialType)
			return credential.TrustedIssuersLists, nil
		}
	}
	logging.Log().Debugf("No trusted issuers for %s - %s", serviceIdentifier, credentialType)
	return []string{}, nil
}<|MERGE_RESOLUTION|>--- conflicted
+++ resolved
@@ -15,11 +15,8 @@
 	"golang.org/x/exp/maps"
 )
 
-<<<<<<< HEAD
 const CACHE_EXPIRY = 60
 
-=======
->>>>>>> 654bc79a
 /**
 * Provides information about credentialTypes associated with services and there trust anchors.
  */
@@ -65,15 +62,12 @@
 	}
 
 	if repoConfig.ConfigEndpoint != "" {
-<<<<<<< HEAD
-		chrono.NewDefaultTaskScheduler().ScheduleAtFixedRate(scb.fillCache, time.Duration(repoConfig.UpdateInterval)*time.Second)
-=======
-		_, err := chrono.NewDefaultTaskScheduler().ScheduleAtFixedRate(scb.fillCache, time.Duration(30)*time.Second)
+		
+		_, err := chrono.NewDefaultTaskScheduler().ScheduleAtFixedRate(scb.fillCache, time.Duration(repoConfig.UpdateInterval)*time.Second)
 		if err != nil {
 			logging.Log().Errorf("failed scheduling task: %v", err)
 			return nil, err
 		}
->>>>>>> 654bc79a
 	}
 
 	return scb, err
